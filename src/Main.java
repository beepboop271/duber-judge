import java.io.IOException;
import java.nio.file.Paths;
import java.util.Scanner;

import dubjhandlers.AdminHandler;
import dubjhandlers.AdminProblemHandler;
import dubjhandlers.AdminTestcaseHandler;
import dubjhandlers.ContestHandler;
import dubjhandlers.ContestProblemHandler;
import dubjhandlers.ContestSubmissionHandler;
import dubjhandlers.HomeHandler;
import dubjhandlers.LoginHandler;
import dubjhandlers.PracticeSubmissionHandler;
import dubjhandlers.ProfileEditHandler;
import dubjhandlers.ProfileHandler;
import dubjhandlers.PublicProblemHandler;
import dubjhandlers.StaticHandler;
import judge.ChildProcesses;
import services.InvalidArguments;
import services.SessionCleaner;
import services.UserService;
import templater.Templater;
import templater.compiler.tokeniser.UnknownTokenException;
import webserver.WebServer;

public class Main {

  public static void main(String[] args) {
    Main.initialize();
    promptCreateAdmin();
    Runtime.getRuntime().addShutdownHook(new Thread(new ResourceCleaner()));
    Main.startWebServer(5000);
  }

  public static void initialize() {
    ChildProcesses.initialize();
  }

  /**
   * Prompts for relevant info and creates an admin user.
   *
   * @param input The Scanner used for CLI input.
   */
  public static void createAdmin(Scanner input) {
    UserService us = new UserService();

    boolean prompt = true;
    while (prompt) {
      try {
        System.out.print("Username: ");
        String username = input.nextLine();
        System.out.print("Password: ");
        String password = input.nextLine();

        us.createAdmin(username, password);
        System.out.println("You may now log in with your admin account at localhost:5000/login");
        prompt = false;
      } catch (IllegalArgumentException e) {
        switch (InvalidArguments.valueOf(e.getMessage())) {
          case BAD_USERNAME:
            System.out.println(
              "Please make sure your username is 3-20 characters long"
              +"and contains letters, numbers, underscore, or dash only."
            );
            break;
          case INSECURE_PASSWORD:
            System.out.println(
              "Please make sure your password is 6-25 characters long"
              +"and contains at least one letter and number."
            );
            break;
          case USERNAME_TAKEN:
            System.out.println("Username taken, please try a different username.");
            break;
          default:
            break;
        }
      }
    }
  }

  /**
   * Prompts the user to see if they wish to create an admin account.
   */
  public static void promptCreateAdmin() {
    Scanner input = new Scanner(System.in);
    System.out.println("\n\n");
    System.out.println("An admin account is required to add problems.");
    System.out.println("So if you do not already have one already, you should create one.");
    System.out.print("Do you wish to create a new admin account (y/n): ");
    String answer = input.nextLine();
    while (!answer.equals("y") && !answer.equals("n")) {
      System.out.println("Please enter a valid option and try again.");
      System.out.print("Do you wish to create a new admin account (y/n): ");
      answer = input.nextLine();
    }
    if (answer.equals("y")) {
      createAdmin(input);
    }

    input.close();
  }

  /**
   * Starts the web server and add necessary routes.
   *
   * @param port The port at which to start the server at.
   */
  public static void startWebServer(int port) {
    WebServer server = new WebServer(port);
    SessionCleaner sessCleaner = new SessionCleaner();
    sessCleaner.start();

    try {
      Templater
        .prepareTemplate("viewProblem", Paths.get("static/view-problem"));
      Templater.prepareTemplate("leaderboard", Paths.get("static/leaderboard"));
      Templater.prepareTemplate("userProfile", Paths.get("static/userProfile"));
      Templater.prepareTemplate("adminUsers", Paths.get("static/adminUsers"));
      Templater.prepareTemplate("submitSolution", Paths.get("static/submit-solution"));
      Templater
        .prepareTemplate("adminProfile", Paths.get("static/adminProfile"));
      Templater
        .prepareTemplate("problems", Paths.get("static/viewAllProblems"));
      Templater
        .prepareTemplate("adminProblems", Paths.get("static/adminProblems"));
      // Templater
      //   .prepareTemplate("addTestcases", Paths.get("static/add-testcases"));
      Templater
        .prepareTemplate("addTestcaseDetails", Paths.get("static/add-testcase-details"));
    } catch (IOException e) {
      System.out.println("An exception occurred while preparing templates.");
    } catch (UnknownTokenException e) {
      System.out.println("A token in a template was unparsable.");
      e.printStackTrace();
    }

    HomeHandler home = new HomeHandler();
    LoginHandler login = new LoginHandler();
    ProfileHandler profile = new ProfileHandler();
    ProfileEditHandler profileEdit = new ProfileEditHandler();
    ContestHandler contest = new ContestHandler();
    PublicProblemHandler publicProblem = new PublicProblemHandler();
    ContestProblemHandler contestProblem = new ContestProblemHandler();
    PracticeSubmissionHandler practiceSubmission =
      new PracticeSubmissionHandler();
    ContestSubmissionHandler contestSubmission = new ContestSubmissionHandler();
    AdminHandler admin = new AdminHandler();
    AdminProblemHandler adminProblem = new AdminProblemHandler();
    AdminTestcaseHandler adminTestcase = new AdminTestcaseHandler();
    StaticHandler staticHandler = new StaticHandler();

    server.route("/", home);
    server.route("/contests", home);
    server.route("/leaderboard", home);

    server.route("/login", login);
    server.route("/signup", login);

    server.route("/profile", profile);
    server.route("/profile/:username", profile);
    server.route("/profile/:username/(submissions|problems|contests)", profile);
    server.route("/profile/:username/edit", profileEdit);

    server.route("/contest/:contestId", contest);
    server.route("/contest/:contestId/problems", contest);
    server.route("/contest/:contestId/leaderboard", contest);

    // TODO route /problem to /problems
    server.route("/problems", publicProblem);
    server.route("/problem/:problemId", publicProblem);
    server.route("/problem/:problemId/leaderboard", publicProblem);

    server.route("/contest/:contestId/problem/:problemId", contestProblem);

    server.route("/problem/:problemId/:action(submit)", practiceSubmission);
    server.route("/problem/:problemId/:action(submissions)", practiceSubmission);
    server.route(
      "/problem/:problemId/submissions/:action(:submissionId)",
      practiceSubmission
    );

    server.route(
      "/contest/:contestId/problem/:problemId/submit",
      contestSubmission
    );
    server.route(
      "/contest/:contestId/problem/:problemId/submissions",
      contestSubmission
    );
    server.route(
      "/contest/:contestId/problem/:problemId/submissions/:submissionId",
      contestSubmission
    );

    server.route("/admin", admin);
    server.route("/admin/clarifications", admin);
    server.route("/admin/restrictions", admin);
    server.route("/admin/contests", admin);
    server.route("/admin/users", admin);
    server.route("/admin/clarifications/:clarificationId", admin);
    server.route("/admin/problems", adminProblem);
    server.route("/admin/problem/:problemId", adminProblem);

    server.route("/admin/problem/:problemId/testcases", adminTestcase);
    server
      .route("/admin/problem/:problemId/testcases/:testcaseId", adminTestcase);
    server.route("/admin/problem/:problemId/testcases/:batchId/add", adminTestcase);

    // server.route("/admin/contest/:contestId", admin);
    // server.route("/admin/contest/:contestId/problems",
    // admin);
    // server.route("/admin/contest/:contestId/problem/:problemId",
    // admin);

    server.route("/static", staticHandler);
    server.route("/static/*", staticHandler);
    server.route("/vendored/*", staticHandler);
    server.route("/styles.css", staticHandler);
    server.route("/scripts.js", staticHandler);
    server.route("/problem-viewing-script.js", staticHandler);

    server.run();
  }
<<<<<<< HEAD


  public static void main(String[] args) {
    Main.initialize();
    promptCreateAdmin();
    Runtime.getRuntime().addShutdownHook(new Thread(new ResourceCleaner()));
    System.out.println("Server started at 5000");
    Main.startWebServer(5000);
  }
=======
>>>>>>> e1f88dc5
}<|MERGE_RESOLUTION|>--- conflicted
+++ resolved
@@ -25,13 +25,6 @@
 
 public class Main {
 
-  public static void main(String[] args) {
-    Main.initialize();
-    promptCreateAdmin();
-    Runtime.getRuntime().addShutdownHook(new Thread(new ResourceCleaner()));
-    Main.startWebServer(5000);
-  }
-
   public static void initialize() {
     ChildProcesses.initialize();
   }
@@ -222,7 +215,6 @@
 
     server.run();
   }
-<<<<<<< HEAD
 
 
   public static void main(String[] args) {
@@ -232,6 +224,4 @@
     System.out.println("Server started at 5000");
     Main.startWebServer(5000);
   }
-=======
->>>>>>> e1f88dc5
 }
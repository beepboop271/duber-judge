import java.io.IOException;
import java.nio.file.Paths;
import java.util.Scanner;

import dubjhandlers.AdminHandler;
import dubjhandlers.AdminProblemHandler;
import dubjhandlers.AdminTestcaseHandler;
import dubjhandlers.ContestHandler;
import dubjhandlers.ContestProblemHandler;
import dubjhandlers.ContestSubmissionHandler;
import dubjhandlers.HomeHandler;
import dubjhandlers.LoginHandler;
import dubjhandlers.PracticeSubmissionHandler;
import dubjhandlers.ProfileEditHandler;
import dubjhandlers.ProfileHandler;
import dubjhandlers.PublicProblemHandler;
import dubjhandlers.StaticHandler;
import judge.ChildProcesses;
import services.InvalidArguments;
import services.SessionCleaner;
import services.UserService;
import templater.Templater;
import templater.compiler.tokeniser.UnknownTokenException;
import webserver.WebServer;

public class Main {

  public static void initialize() {
    ChildProcesses.initialize();
  }

  /**
   * Prompts for relevant info and creates an admin user.
   *
   * @param input The Scanner used for CLI input.
   */
  public static void createAdmin(Scanner input) {
    UserService us = new UserService();

    boolean prompt = true;
    while (prompt) {
      try {
        System.out.print("Username: ");
        String username = input.nextLine();
        System.out.print("Password: ");
        String password = input.nextLine();

        us.createAdmin(username, password);
        System.out.println("You may now log in with your admin account at localhost:5000/login");
        prompt = false;
      } catch (IllegalArgumentException e) {
        switch (InvalidArguments.valueOf(e.getMessage())) {
          case BAD_USERNAME:
            System.out.println(
              "Please make sure your username is 3-20 characters long"
              +"and contains letters, numbers, underscore, or dash only."
            );
            break;
          case INSECURE_PASSWORD:
            System.out.println(
              "Please make sure your password is 6-25 characters long"
              +"and contains at least one letter and number."
            );
            break;
          case USERNAME_TAKEN:
            System.out.println("Username taken, please try a different username.");
            break;
          default:
            break;
        }
      }
    }
  }

  /**
   * Prompts the user to see if they wish to create an admin account.
   */
  public static void promptCreateAdmin() {
    Scanner input = new Scanner(System.in);
    System.out.println("\n\n");
    System.out.println("An admin account is required to add problems.");
    System.out.println("So if you do not already have one already, you should create one.");
    System.out.print("Do you wish to create a new admin account (y/n): ");
    String answer = input.nextLine();
    while (!answer.equals("y") && !answer.equals("n")) {
      System.out.println("Please enter a valid option and try again.");
      System.out.print("Do you wish to create a new admin account (y/n): ");
      answer = input.nextLine();
    }
    if (answer.equals("y")) {
      createAdmin(input);
    }

    input.close();
  }

  /**
   * Starts the web server and add necessary routes.
   *
   * @param port The port at which to start the server at.
   */
  public static void startWebServer(int port) {
    WebServer server = new WebServer(port);
    SessionCleaner sessCleaner = new SessionCleaner();
    sessCleaner.start();

    try {
      Templater.prepareTemplate("viewProblem", Paths.get("static/view-problem"));
      Templater.prepareTemplate("leaderboard", Paths.get("static/leaderboard"));
      Templater.prepareTemplate("userProfile", Paths.get("static/userProfile"));
      Templater.prepareTemplate("userProfileProblem", Paths.get("static/userProfileProblem"));
      Templater.prepareTemplate("adminUsers", Paths.get("static/adminUsers"));
      Templater.prepareTemplate("submitSolution", Paths.get("static/submit-solution"));
<<<<<<< HEAD
      Templater
        .prepareTemplate("adminProfile", Paths.get("static/adminProfile"));
      Templater
        .prepareTemplate("problems", Paths.get("static/viewAllProblems"));
      Templater
        .prepareTemplate("adminProblems", Paths.get("static/adminProblems"));
        Templater
        .prepareTemplate("addProblemDetails", Paths.get("static/add-problem-details"));
      Templater
        .prepareTemplate("addTestcases", Paths.get("static/add-testcases"));
=======
      Templater.prepareTemplate("adminProfile", Paths.get("static/adminProfile"));
      Templater.prepareTemplate("adminProfileProblem", Paths.get("static/adminProfileProblem"));
      Templater.prepareTemplate("problems", Paths.get("static/viewAllProblems"));
      Templater.prepareTemplate("adminProblems", Paths.get("static/adminProblems"));
      // Templater
      //   .prepareTemplate("addTestcases", Paths.get("static/add-testcases"));
>>>>>>> 1a0487c5
      Templater
        .prepareTemplate("addTestcaseDetails", Paths.get("static/add-testcase-details"));
    } catch (IOException e) {
      System.out.println("An exception occurred while preparing templates.");
    } catch (UnknownTokenException e) {
      System.out.println("A token in a template was unparsable.");
      e.printStackTrace();
    }

    HomeHandler home = new HomeHandler();
    LoginHandler login = new LoginHandler();
    ProfileHandler profile = new ProfileHandler();
    ProfileEditHandler profileEdit = new ProfileEditHandler();
    ContestHandler contest = new ContestHandler();
    PublicProblemHandler publicProblem = new PublicProblemHandler();
    ContestProblemHandler contestProblem = new ContestProblemHandler();
    PracticeSubmissionHandler practiceSubmission =
      new PracticeSubmissionHandler();
    ContestSubmissionHandler contestSubmission = new ContestSubmissionHandler();
    AdminHandler admin = new AdminHandler();
    AdminProblemHandler adminProblem = new AdminProblemHandler();
    AdminTestcaseHandler adminTestcase = new AdminTestcaseHandler();
    StaticHandler staticHandler = new StaticHandler();

    server.route("/", home);
    server.route("/contests", home);
    server.route("/leaderboard", home);

    server.route("/login", login);
    server.route("/signup", login);

    server.route("/profile", profile);
    server.route("/profile/:username", profile);
    server.route("/profile/:username/(submissions|problems|contests)", profile);
    server.route("/profile/:username/edit", profileEdit);

    server.route("/contest/:contestId", contest);
    server.route("/contest/:contestId/problems", contest);
    server.route("/contest/:contestId/leaderboard", contest);

    // TODO route /problem to /problems
    server.route("/problems", publicProblem);
    server.route("/problem/:problemId", publicProblem);
    server.route("/problem/:problemId/leaderboard", publicProblem);

    server.route("/contest/:contestId/problem/:problemId", contestProblem);

    server.route("/problem/:problemId/:action(submit)", practiceSubmission);
    server.route("/problem/:problemId/:action(submissions)", practiceSubmission);
    server.route(
      "/problem/:problemId/submissions/:action(:submissionId)",
      practiceSubmission
    );

    server.route(
      "/contest/:contestId/problem/:problemId/submit",
      contestSubmission
    );
    server.route(
      "/contest/:contestId/problem/:problemId/submissions",
      contestSubmission
    );
    server.route(
      "/contest/:contestId/problem/:problemId/submissions/:submissionId",
      contestSubmission
    );

    server.route("/admin", admin);
    server.route("/admin/clarifications", admin);
    server.route("/admin/restrictions", admin);
    server.route("/admin/contests", admin);
    server.route("/admin/users", admin);
    server.route("/admin/clarifications/:clarificationId", admin);
    server.route("/admin/problems", adminProblem);
    server.route("/admin/problems/add", adminProblem);
    server.route("/admin/problem/:problemId", adminProblem);

    server.route("/admin/problem/:problemId/testcases", adminTestcase);
    server
      .route("/admin/problem/:problemId/testcases/:testcaseId", adminTestcase);
    server.route("/admin/problem/:problemId/testcases/:batchId/add", adminTestcase);

    // server.route("/admin/contest/:contestId", admin);
    // server.route("/admin/contest/:contestId/problems",
    // admin);
    // server.route("/admin/contest/:contestId/problem/:problemId",
    // admin);

    server.route("/static", staticHandler);
    server.route("/static/*", staticHandler);
    server.route("/vendored/*", staticHandler);
    server.route("/styles.css", staticHandler);
    server.route("/scripts.js", staticHandler);
    server.route("/problem-viewing-script.js", staticHandler);
    server.route("/editor.js", staticHandler);

    server.run();
  }


  public static void main(String[] args) {
    Main.initialize();
    promptCreateAdmin();
    Runtime.getRuntime().addShutdownHook(new Thread(new ResourceCleaner()));
    System.out.println("Server started at 5000");
    Main.startWebServer(5000);
  }
}<|MERGE_RESOLUTION|>--- conflicted
+++ resolved
@@ -111,7 +111,6 @@
       Templater.prepareTemplate("userProfileProblem", Paths.get("static/userProfileProblem"));
       Templater.prepareTemplate("adminUsers", Paths.get("static/adminUsers"));
       Templater.prepareTemplate("submitSolution", Paths.get("static/submit-solution"));
-<<<<<<< HEAD
       Templater
         .prepareTemplate("adminProfile", Paths.get("static/adminProfile"));
       Templater
@@ -122,14 +121,7 @@
         .prepareTemplate("addProblemDetails", Paths.get("static/add-problem-details"));
       Templater
         .prepareTemplate("addTestcases", Paths.get("static/add-testcases"));
-=======
-      Templater.prepareTemplate("adminProfile", Paths.get("static/adminProfile"));
       Templater.prepareTemplate("adminProfileProblem", Paths.get("static/adminProfileProblem"));
-      Templater.prepareTemplate("problems", Paths.get("static/viewAllProblems"));
-      Templater.prepareTemplate("adminProblems", Paths.get("static/adminProblems"));
-      // Templater
-      //   .prepareTemplate("addTestcases", Paths.get("static/add-testcases"));
->>>>>>> 1a0487c5
       Templater
         .prepareTemplate("addTestcaseDetails", Paths.get("static/add-testcase-details"));
     } catch (IOException e) {

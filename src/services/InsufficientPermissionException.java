package services;

/**
 * The user lacks permission to perform certain tasks.
 * <p>
 * Created on 2021.01.16.
 *
 * @author Shari Sun
 * @version 1.0.0
 * @since 1.0.0
 */

public class InsufficientPermissionException extends Exception {
<<<<<<< HEAD
  private static final long serialVersionUID = 1L;
=======

  public InsufficientPermissionException() {
    super("Insufficient permission");
  }
>>>>>>> 0657ec6f
}<|MERGE_RESOLUTION|>--- conflicted
+++ resolved
@@ -11,12 +11,9 @@
  */
 
 public class InsufficientPermissionException extends Exception {
-<<<<<<< HEAD
   private static final long serialVersionUID = 1L;
-=======
 
   public InsufficientPermissionException() {
     super("Insufficient permission");
   }
->>>>>>> 0657ec6f
 }
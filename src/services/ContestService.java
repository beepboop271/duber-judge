package services;

import java.sql.Timestamp;
import java.util.ArrayList;

import dal.dao.ContestSessionDao;
import dal.dao.RecordNotFoundException;
import entities.ContestSession;
<<<<<<< HEAD
import entities.ContestStatus;
import entities.Entity;
=======
import entities.ContestSessionStatus;
>>>>>>> 2d57503b
import entities.entity_fields.ContestSessionField;

/**
 * [description]
 * <p>
 * Created on 2021.01.16.
 *
 * @author Candice Zhang, Joseph Wang
 * @version 1.0.0
 * @since 1.0.0
 */

public class ContestService {
  private ContestSessionDao contestSessionDao;

  public ContestService() {
    this.contestSessionDao = new ContestSessionDao();
  }

  private boolean validateContestSession(long userId, long contestId) {
    try {
<<<<<<< HEAD
      ContestSession contestSession =
        this.contestSessionDao.get(contestSessionId).getContent();
      return contestSession.getStatus() == ContestStatus.ONGOING;
=======
      ContestSession contestSession = this.contestSessionDao.get(contestId, userId).getContent();
      return contestSession.getStatus() == ContestSessionStatus.ONGOING;
>>>>>>> 2d57503b
    } catch (RecordNotFoundException e) {
      return false;
    }
  }

  public void startContest(long userId, long contestId)
<<<<<<< HEAD
    throws InsufficientPermissionException,
    RecordNotFoundException {
    this.contestDao.get(contestId); // check if record exists
    // TODO: permission checking for
    // InsufficientPermissionException?
=======
    throws InsufficientPermissionException, RecordNotFoundException {
    if (!this.validateContestSession(userId, contestId)) {
      throw new InsufficientPermissionException();
    }
>>>>>>> 2d57503b
    this.contestSessionDao.add(
      new ContestSession(
        contestId,
        userId,
        new Timestamp(System.currentTimeMillis()),
        ContestSessionStatus.ONGOING,
        0
      )
    );
  }

<<<<<<< HEAD
  public void updateUserStatus(long userId, ContestStatus value)
    throws RecordNotFoundException {
    this.contestSessionDao
      .updateByUser(userId, ContestSessionField.STATUS, value);
  }

  public void updateUserScore(long userId, int score)
    throws RecordNotFoundException {
    this.contestSessionDao
      .updateByUser(userId, ContestSessionField.SCORE, score);
  }

  public int getNumParticipants(long contestId) {
    return this.contestSessionDao.getNumSessions(contestId);
  }

  public ArrayList<Entity<ContestSession>> getParticipantSessions(
    long contestId,
    int index,
    int numSessions
  ) {
    return this.contestSessionDao.getByContest(contestId, index, numSessions);
=======

  public void updateScore(long contestSessionId, int score)
    throws RecordNotFoundException {
    this.contestSessionDao.update(
      contestSessionId,
      ContestSessionField.SCORE,
      score
    );
>>>>>>> 2d57503b
  }

}<|MERGE_RESOLUTION|>--- conflicted
+++ resolved
@@ -6,12 +6,9 @@
 import dal.dao.ContestSessionDao;
 import dal.dao.RecordNotFoundException;
 import entities.ContestSession;
-<<<<<<< HEAD
 import entities.ContestStatus;
 import entities.Entity;
-=======
 import entities.ContestSessionStatus;
->>>>>>> 2d57503b
 import entities.entity_fields.ContestSessionField;
 
 /**
@@ -33,32 +30,18 @@
 
   private boolean validateContestSession(long userId, long contestId) {
     try {
-<<<<<<< HEAD
-      ContestSession contestSession =
-        this.contestSessionDao.get(contestSessionId).getContent();
-      return contestSession.getStatus() == ContestStatus.ONGOING;
-=======
       ContestSession contestSession = this.contestSessionDao.get(contestId, userId).getContent();
       return contestSession.getStatus() == ContestSessionStatus.ONGOING;
->>>>>>> 2d57503b
     } catch (RecordNotFoundException e) {
       return false;
     }
   }
 
   public void startContest(long userId, long contestId)
-<<<<<<< HEAD
-    throws InsufficientPermissionException,
-    RecordNotFoundException {
-    this.contestDao.get(contestId); // check if record exists
-    // TODO: permission checking for
-    // InsufficientPermissionException?
-=======
     throws InsufficientPermissionException, RecordNotFoundException {
     if (!this.validateContestSession(userId, contestId)) {
       throw new InsufficientPermissionException();
     }
->>>>>>> 2d57503b
     this.contestSessionDao.add(
       new ContestSession(
         contestId,
@@ -70,7 +53,6 @@
     );
   }
 
-<<<<<<< HEAD
   public void updateUserStatus(long userId, ContestStatus value)
     throws RecordNotFoundException {
     this.contestSessionDao
@@ -93,7 +75,6 @@
     int numSessions
   ) {
     return this.contestSessionDao.getByContest(contestId, index, numSessions);
-=======
 
   public void updateScore(long contestSessionId, int score)
     throws RecordNotFoundException {
@@ -102,7 +83,6 @@
       ContestSessionField.SCORE,
       score
     );
->>>>>>> 2d57503b
   }
 
 }
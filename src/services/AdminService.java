--- conflicted
+++ resolved
@@ -361,20 +361,6 @@
     }
   }
 
-<<<<<<< HEAD
-  public long createBatch(
-    long adminId,
-    long problemId,
-    int sequence,
-    int points
-  ) throws InsufficientPermissionException,
-    IllegalArgumentException {
-    if (points < 0) {
-      throw new IllegalArgumentException("Points cannot be negative.");
-    }
-    long id =
-      this.batchDao.add(new Batch(problemId, adminId, sequence, points));
-=======
   public long createBatch(long adminId, long problemId, int sequence, int points)
     throws InsufficientPermissionException,
     IllegalArgumentException, RecordNotFoundException {
@@ -384,7 +370,6 @@
     long id = this.batchDao.add(new Batch(problemId, adminId, sequence, points));
     Problem prob = this.problemDao.get(problemId).getContent();
     this.problemDao.update(problemId, ProblemField.POINTS, prob.getPoints()+points);
->>>>>>> 40fbce93
     return id;
   }
 

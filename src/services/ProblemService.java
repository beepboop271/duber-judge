--- conflicted
+++ resolved
@@ -70,17 +70,6 @@
   }
 
   /**
-<<<<<<< HEAD
-   * @param userId
-   * @param problemId
-   * @param code
-   * @param language
-   * @return
-   * @throws InsufficientPermissionException The user is
-   *                                         unable to submit.
-   * @throws RecordNotFoundException         The problem is
-   *                                         not found.
-=======
    * Submits a solution to a problem that will be judged.
    *
    * @param userId              The user ID.
@@ -90,7 +79,6 @@
    * @return                    The result of the submission.
    * @throws InsufficientPermissionException    The user is unable to submit.
    * @throws RecordNotFoundException            The problem is not found.
->>>>>>> 0657ec6f
    */
   public Entity<SubmissionResult> submitSolution(
     long userId,

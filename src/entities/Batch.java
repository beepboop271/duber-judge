--- conflicted
+++ resolved
@@ -14,28 +14,21 @@
 public class Batch {
   /** The id of the problem that the batch belongs to */
   private long problemId;
-<<<<<<< HEAD
   private long creatorId;
-=======
   /** The sequence number of the batch. */
->>>>>>> f297ea9c
   private int sequence;
   /** The number of points the batch gives. */
   private int points;
 
-<<<<<<< HEAD
-
-  public Batch(long problemId, long creatorId, int sequence, int points) {
-=======
   /**
    * Constructs a new Batch.
-   * 
+   *
    * @param problemId the id of the problem that the batch belongs to
+   * @param creatorId the id of the creator of this batch
    * @param sequence  the sequence number of the batch.
    * @param points    the number of points the batch gives.
    */
-  public Batch(long problemId, int sequence, int points) {
->>>>>>> f297ea9c
+  public Batch(long problemId, long creatorId, int sequence, int points) {
     this.problemId = problemId;
     this.creatorId = creatorId;
     this.sequence = sequence;
@@ -44,32 +37,29 @@
 
   /**
    * Retrieves this batch's associated problem id.
-   * 
+   *
    * @return this batch's associated problem id.
    */
   public long getProblemId() {
     return this.problemId;
   }
 
-<<<<<<< HEAD
   public long getCreatorId() {
     return this.creatorId;
   }
 
-=======
   /**
    * Retrieves this batch's sequence number.
-   * 
+   *
    * @return this batch's sequence number.
    */
->>>>>>> f297ea9c
   public int getSequence() {
     return this.sequence;
   }
 
   /**
    * Retrieves the number of points this batch gives.
-   * 
+   *
    * @return the number of points this batch gives.
    */
   public int getPoints() {

package entities;

/**
 * An enum containing possible execution statuses of submissions or testcase runs.
 * <p>
 * Created on 2021.01.07.
 *
 * @author Shari Sun, Candice Zhang
 * @version 1.0.0
 * @since 1.0.0
 */
public enum ExecutionStatus {

  /** An internal error was encountered during judging. */
  INTERNAL_ERROR,

  // illegal submission
  /** The language used is not supported by the judge. */
  UNKNOWN_LANGUAGE,
  /** The program contains illegal code snippets. */
  ILLEGAL_CODE,

  /** The program failed to properly compile. */
  COMPILE_ERROR,

  // fails to provide correct output
  /** The program took too long to execute. */
  TIME_LIMIT_EXCEEDED,
  /** The program ran out of memory. */
  MEMORY_LIMIT_EXCEEDED,
  /** The program program outputted too much data. */
  OUTPUT_LIMIT_EXCEEDED,
  /** The program raised an exception or error. */
  INVALID_RETURN,
  /** The output produced was incorrect. */
  WRONG_ANSWER,

  /**
   * The program was untested due to failure of clearing previous testcases
   * in the same batch.
   */
  SKIPPED,

  /** The testcase run / submission passed all required testing. */
  ALL_CLEAR,
<<<<<<< HEAD

  /** The program is waiting to be judged. */
  PENDING,
=======
>>>>>>> 72676e7e
}<|MERGE_RESOLUTION|>--- conflicted
+++ resolved
@@ -43,10 +43,4 @@
 
   /** The testcase run / submission passed all required testing. */
   ALL_CLEAR,
-<<<<<<< HEAD
-
-  /** The program is waiting to be judged. */
-  PENDING,
-=======
->>>>>>> 72676e7e
 }
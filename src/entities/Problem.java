--- conflicted
+++ resolved
@@ -1,10 +1,7 @@
 package entities;
 
 import java.sql.Timestamp;
-<<<<<<< HEAD
-=======
 import java.util.ArrayList;
->>>>>>> 40fbce93
 import java.util.List;
 
 /**

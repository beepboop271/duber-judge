--- conflicted
+++ resolved
@@ -30,11 +30,7 @@
    */
   private long memoryUsageBytes;
   /** The testcase runs. */
-<<<<<<< HEAD
-  private ArrayList<TestcaseRun> testcaseRuns;
-=======
   private List<TestcaseRun> testcaseRuns;
->>>>>>> 1c3df4a7
 
   /**
    * Constructs a new {@code SubmissionResult} instance with
@@ -60,11 +56,7 @@
     int score,
     int runDurationMillis,
     long memoryUsageBytes,
-<<<<<<< HEAD
-    ArrayList<TestcaseRun> testcaseRuns
-=======
     List<TestcaseRun> testcaseRuns
->>>>>>> 1c3df4a7
   ) {
     this.submission = submission;
     this.score = score;
@@ -101,7 +93,6 @@
     this.runDurationMillis = runDurationMillis;
     this.memoryUsageBytes = memoryUsageBytes;
     this.testcaseRuns = new ArrayList<TestcaseRun>();
-<<<<<<< HEAD
   }
 
   /**
@@ -120,26 +111,6 @@
   }
 
   /**
-=======
-  }
-
-  /**
-   * Constructs a new {@code SubmissionResult} instance with
-   * the given submission.
-   *
-   * @param submission The submission.
-   */
-  public SubmissionResult(Submission submission) {
-    this.submission = submission;
-    this.status = ExecutionStatus.PENDING;
-    this.score = 0;
-    this.runDurationMillis = 0;
-    this.memoryUsageBytes = 0;
-    this.testcaseRuns = new ArrayList<TestcaseRun>();
-  }
-
-  /**
->>>>>>> 1c3df4a7
    * Adds the given {@code TestcaseRun} to the
    * {@code SubmissionResult}'s testcase runs.
    *
@@ -248,11 +219,7 @@
    *
    * @return The testcase runs.
    */
-<<<<<<< HEAD
-  public ArrayList<TestcaseRun> getTestcaseRuns() {
-=======
   public List<TestcaseRun> getTestcaseRuns() {
->>>>>>> 1c3df4a7
     return this.testcaseRuns;
   }
 

package webserver;

import java.io.BufferedReader;
import java.io.BufferedWriter;
import java.io.IOException;
import java.io.InputStreamReader;
import java.io.OutputStreamWriter;
import java.io.PrintWriter;
import java.net.ServerSocket;
import java.net.Socket;
import java.net.SocketException;
import java.nio.charset.StandardCharsets;
import java.util.ArrayList;
import java.util.HashMap;
import java.util.concurrent.ExecutorService;
<<<<<<< HEAD
import java.util.concurrent.SynchronousQueue;
import java.util.concurrent.ThreadPoolExecutor;
import java.util.concurrent.TimeUnit;
=======
import java.util.concurrent.Executors;
>>>>>>> 6bc5636a
import java.util.regex.Matcher;
import java.util.regex.Pattern;

import webserver.webcache.WebLruCache;

/**
 * [Insert description].
 * <p>
 * Created <b> 2020-12-28 </b>
 *
 * @since 0.0.1
 * @version 0.0.1
 * @author Joseph Wang, Shari Sun
 */
public class WebServer {
  /** The port that this WebServer is hosted on. **/
  private int port;
  /** Whether the server is currently running or not. */
  private boolean running = true;

  /**
   * The {@code ServerSocket} associated with this web server.
   */
  private ServerSocket sock;
  /** The routes that this WebServer has. */
  private HashMap<Pattern, RouteTarget> routes;
  /**
   * The param keys of each route.
   *
   * @see        Request#setParam(String, String)
   * @see        Request#getParam(String)
   */
  private HashMap<Pattern, ArrayList<String>> routeParamKeys;
  /** The web cache to store cached pages. */
  private WebLruCache cache;

  /**
   * The thread pool, to execute connections without needing
   * to allocate a thread to each connection.
   */
  private ExecutorService workers;

  /**
   * Constructs a new WebServer that should run on a specified
   * port.
   * <p>
   * To actually start running the web server after
   * constructing it, call {@link #run()}.
   * <p>
   * The web cache will be made with the default web cache
   * capacity, defined by the constant
   * {@link WebLruCache#DEFAULT_MAX_CAPACITY}.
   *
   * @param port The port to host this web server on.
   */
  public WebServer(int port) {
    this(port, WebLruCache.DEFAULT_MAX_CAPACITY);
  }

  /**
   * Constructs a new WebServer with a specified cache
   * capacity that should run on a specified port.
   * <p>
   * To actually start running the web server after
   * constructing it, call {@link #run()}.
   *
   * @param port             The port to host this web server
   *                         on.
   * @param maxCacheCapacity The max capacity of this web
   *                         server's web cache
   */
  public WebServer(int port, int maxCacheCapacity) {
    this.workers =
      new ThreadPoolExecutor(
        20,
        200,
        60L,
        TimeUnit.SECONDS,
        new SynchronousQueue<Runnable>()
      );

    this.routes = new HashMap<>();
    this.routeParamKeys = new HashMap<>();
    this.port = port;

    this.cache = new WebLruCache(maxCacheCapacity);
  }

  /**
   * Begins running this web server, allowing it to accept and
   * respond to connections.
   */
  public void run() {
    try {
      this.sock = new ServerSocket(port);
      Socket client;

      while (running) {
        client = this.sock.accept();
        this.workers.execute(new ConnectionHandler(client));
      }

    } catch (IOException e) {
      e.printStackTrace();
    }
  }

  /**
   * Shuts down this web server.
   * <p>
   * Any existing task remaining in the task queue will be
   * discarded. No new tasks will be accepted, and closing of
   * the socket will be attempted.
   */
  public void shutdown() {
    this.running = false;
    // dispose of all tasks, and shuts down all workers
    this.workers.shutdownNow();

    try {
      this.sock.close();
    } catch (IOException e) {
      System.out.println("Could not shut down server socket!");
    }
  }

  /**
   * Checks whether this is a valid character to be part
   * of a named parameter.
   *
   * @param character     The character to check for.
   * @return              Whether or not it's valid.
   */
  private boolean validParamChar(char character) {
    return (
         (character >= 'a' && character <= 'z')
      || (character >= 'A' && character <= 'Z')
      || (character >= '0' && character <= '9')
      || (character == '_')
      );
  }

  /**
   * Adds a new routing to a {@code RouteTarget}.
   * <p>
   * {@code *} and {@code +} are specifically used as wildcards matching
   * anything 0-unlimited and 1-unlimited, respectively.
   * The hyphen {@code -} and dot {@code .} character are
   * interpreted literally.
   * All other symbols will be their regex counterparts
   * <p>
   * All route will be matched as is, from start to end (akin
   * to placing {@code ^$} symbols). To match every file under
   * a path, use {@code *} to indicate that everything under
   * that path should be matched using this route handler.
   * <p>
   * Query strings should not be included in the path as they
   * are individually parsed separately and can be found in
   * the request object.
   * <p>
   * If the same path is routed twice, the latter path will override
   * the previous route, and all parameters will override as well.
   * {@code /problems/:problemId} and {@code /problems/:id} will route
   * to the same path.
   * <p>
   * A brief example:
   *
   * <pre>
   * WebServer server = new WebServer(5000);
   * // This will only match the /static path
   * server.route("/static", new StaticHandler());
   *
   * // This will match
   * // /problems                 {0: null}
   * // /problems/problem1        {0: problem1}
   * // /problems/problem2/123    {0: problem2/123}
   * server.route("/problems/*?", new ProblemHandler());
   *
   * // Named parameters
   * // /problems/1234abc         {problemId: 1234abc}
   * server.route("/problems/:problemId", new ProblemHander());
   * 
   * // Optional named parameters
   * // /problems/1234abc         {problemId: 1234abc}
   * // /problems/                {problemId: null}
   * server.route("/problems/:problemId?", new ProblemHander());
   * </pre>
   *
   * @param route                    The route associated with the
   *                                 {@code RouteTarget}.
   * @param target                   The RouteTarget to handle the request.
   * @see                            RouteTarget
   * @see                            Request#getParam(String)
   * @throws PatternSyntaxException  When the regex path is invalid.
   */
  public void route(String route, RouteTarget target) {
    StringBuilder cleanedRoute = new StringBuilder('^');
    char charAt = '/';
    //a buffer to hold the named params
    StringBuilder paramName = new StringBuilder();
    //the incremental keys for the params
    int keyI = 0;
    //a list of param keys, including both named and incremental/automatic
    ArrayList<String> paramKeys = new ArrayList<>();
    //indicating the following characters are parameter names
    boolean isParamName = false;

    for (int i = 0; i < route.length(); i++) {
      charAt = route.charAt(i);

      //if this character is part of a user-defined named parameter
      if (isParamName && this.validParamChar(charAt)) {
        paramName.append(charAt);
      } else {
        //if this character no longer belong to the param name,
        //push the param name to the end of the paramKeys list
        if (isParamName) {
          isParamName = false;
          paramKeys.add(paramName.toString());
          cleanedRoute.append("([^/]+?)");
        }

        switch (charAt) {
          // These characters are literals
          case '.':
            cleanedRoute.append("\\.");
            break;
          case '-':
            cleanedRoute.append("\\-");
            break;
          // the * and + are wildcards
          case '*':
            cleanedRoute.append("(.*)");
            paramKeys.add(String.valueOf(keyI++));
            break;
          case '+':
            cleanedRoute.append("(.+)");
            paramKeys.add(String.valueOf(keyI++));
            break;
          //assign keys to user defined capture groups
          case '(':
            cleanedRoute.append('(');
            paramKeys.add(String.valueOf(keyI++));
            break;
          //named parameter
          //it will be treated as a literal unless there is a character/number/underscore after it
          case ':':
            if (i+1 < route.length() && this.validParamChar(route.charAt(i+1))) {
              paramName.setLength(0); //clears the old param name
              isParamName = true;
            } else {
              cleanedRoute.append(charAt);
            }
            break;
          default:
            cleanedRoute.append(charAt);
            break;
        }
      }

    }

    //if this character no longer belong to the param name,
    //push the param name to the end of the paramKeys list
    //chances are the param key may go all the way until the end
    //of the route name so added another check just in case
    if (isParamName) {
      isParamName = false;
      paramKeys.add(paramName.toString());
      cleanedRoute.append("([^/]+?)");
    }

    //make sure that if the path didn't end with /, / will be matched as well
    if (charAt != '/') {
      cleanedRoute.append("(?=/|$)");
    } else {
      cleanedRoute.append('/');
    }
    Pattern routePattern = Pattern.compile(cleanedRoute.toString());

    this.routes.put(routePattern, target);
    this.routeParamKeys.put(routePattern, paramKeys);
  }

  /**
   * Gets the appropriate route target for the specified path.
   * <p>
   * The worst case speed to find a matching route target is
   * linear time compared to the amount of routes initialized.
   * <p>
   * It also adds the path parameters specified in
   * {@link #route(String, RouteTarget)} if any.
   *
   * @param request            The original request.
   * @return the proper route target to handle the request, or
   *         {@code null} if none exists.
   */
  private RouteTarget getRoute(Request request) {
    String route = request.getFullPath();
    for (Pattern routePattern : this.routes.keySet()) {
      Matcher matcher = routePattern.matcher(route);
      if (matcher.matches()) {
        int i = 1;
        for (String paramKey : this.routeParamKeys.get(routePattern)) {
          request.setParam(paramKey, matcher.group(i++));
        }
        return this.routes.get(routePattern);
      }
    }

    return null;
  }

  /**
   * A connection handler designed to handle a connection from
   * a specified client.
   * <p>
   * This class is designed to work alongside a webserver, and
   * will manage all io with the connected client (expected to
   * be a browser of some sort). More specifically, it will
   * read in the client's HTTP request and return an HTTP
   * response to the client.
   * <p>
   * Created <b>2021-01-08</b>.
   *
   * @since 0.0.1
   * @version 0.0.1
   * @author Joseph Wang
   */
  private class ConnectionHandler implements Runnable {
    public static final int DEFAULT_TIMEOUT_MS = 15_000;
    public static final int MAX_REQ = 1000;

    private int timeoutMs = ConnectionHandler.DEFAULT_TIMEOUT_MS;
    private int maxReq = ConnectionHandler.MAX_REQ;
    private long connectionOpenTime;
    private int curReq;

    /** The client to handle. */
    private Socket client;
    /** The input stream from the client. */
    private BufferedReader input;
    /** The output stream for the client. */
    private PrintWriter output;
    /** Determines if the connection loop should run. */
    private boolean shouldRun = true;

    /**
     * Constructs a new ConnectionHandler to handle a specific
     * client.
     *
     * @param client The client to handle.
     */
    public ConnectionHandler(Socket client) {
      this.client = client;

      try {
        // Initialize proper input and output
        InputStreamReader clientInput =
          new InputStreamReader(this.client.getInputStream());
        this.input = new BufferedReader(clientInput);

        OutputStreamWriter utfWriter =
          new OutputStreamWriter(
            this.client.getOutputStream(),
            StandardCharsets.UTF_8
          );
        BufferedWriter bufferedUtfWriter = new BufferedWriter(utfWriter);
        this.output = new PrintWriter(bufferedUtfWriter);

        this.connectionOpenTime = System.currentTimeMillis();
        this.curReq = 0;

      } catch (SocketException e) {
        System.out.println("A stream failed to connect.");
        e.printStackTrace();
      } catch (IOException e) {
        System.out.println("An I/O error occured while handling the streams.");
        e.printStackTrace();
      }
    }

    /**
     * {@inheritDoc}
     * <p>
     * Starts this ConnectionHandler and begins handling a
     * specific client.
     */
    public void run() {
      try {
        // Keep this connection open for as long as we need it in
        // case keep-alive header exists
        do {
          RequestBuilder rb = new RequestBuilder();

          boolean waitingForConnection = true;
          while (waitingForConnection) {
            if (this.input.ready()) {
              this.assembleRequest(rb);

              waitingForConnection = false;
            }
          }

          Response res;
          this.curReq++;
          try {
            Request req = rb.construct();

            if (!req.getProtocol().equals("HTTP/1.1")) {
              res = Response.unsupportedVersion();
            } else {
              this.initializeConnectionInformation(req);
              res = this.generateResponseFromRequest(req);
              this.attemptCacheStorage(req.getFullPath(), res);
            }
          } catch (HttpSyntaxException e) {
            res = Response.badRequest();
          }

          // Finally, output to user
          // Keep open if keep alive header exists
          this.output.print(res);
          this.output.flush();

          // TODO: do we even need to remove hop to hop headers
          this.shouldRun = shouldCloseConnection();
        } while (this.shouldRun);

        this.closeConnection();
      } catch (IOException e) {
        e.printStackTrace();
      }
    }

    /**
     * Determines whether or not to close the current open
     * connection with the client, based on {@code Connection}
     * and {@code Keep-Alive} headers.
     *
     * @return true if the connection with the client should be
     *         terminated.
     */
    private boolean shouldCloseConnection() {
      if (this.curReq >= this.maxReq) {
        return true;
      }

      if (
        System.currentTimeMillis()-this.connectionOpenTime >= this.timeoutMs
      ) {
        return true;
      }

      return false;
    }

    /**
     * Initializes information about the connection with the
     * client.
     * <p>
     * This method will use {@code Connection} and
     * {@code Keep-Alive} headers to determine how to manage the
     * connection. If these headers are not present, the
     * connection will persist for the default amount of time.
     * <p>
     * Refer to
     * <a href="https://tools.ietf.org/html/rfc2616">RFC
     * 2616</a> for more details.
     *
     * @param res The response to use to parse information about
     *            the connection.
     * @throws HttpSyntaxException if the {@code Connection} and
     *                             {@code Keep-Alive} headers
     *                             are invalid.
     */
    private void initializeConnectionInformation(Request res)
      throws HttpSyntaxException {
      // Connection header does not exist
      if (!res.hasHeader("Connection")) {
        return;
      }

      // Connection header exists
      String connectionValue = res.getHeader("Connection");

      if (connectionValue.contains("close")) {
        return;

      } else if (connectionValue.contains("keep-alive")) {
        if (res.hasHeader("Keep-Alive")) {
          String pattern = "timeout=(\\d+), max=(\\d+)";
          Matcher m =
            Pattern.compile(pattern).matcher(res.getHeader("Keep-Alive"));

          if (m.find()) {
            this.timeoutMs = Integer.parseInt(m.group(0));
            this.maxReq = Integer.parseInt(m.group(1));
          } else {
            throw new HttpSyntaxException("Keep-Alive header malformed.");
          }
        }
      }
    }

    /**
     * Attempts to assemble a request from the input stream.
     * <p>
     * This method will return early if the
     * {@code RequestBuilder} timeout has been reached while
     * assembling the event
     * ({@link RequestBuilder#shouldTimeout()} returns
     * {@code true}).
     *
     * @param rb The {@code RequestBuilder} used to assemble the
     *           request.
     * @throws IOException if an I/O error occurs during reading
     *                     the connection.
     */
    private void assembleRequest(RequestBuilder rb) throws IOException {
      rb.resetTimeoutStart();

      while (!rb.hasCompletedRequest()) {
        while (this.input.ready()) {
          String reqString = input.readLine();
          rb.append(reqString+"\r\n");
        }

        if (rb.shouldTimeout()) {
          return;
        }
      }
    }

    /**
     * Attempts to close the connection with the client.
     */
    private void closeConnection() {
      try {
        this.input.close();
        this.output.close();
        this.client.close();
      } catch (IOException e) {
        System.out.println("Failed to close connection.");
        e.printStackTrace();
      }
    }

    // TODO: find the header that affects cache time
    /**
     * Attempts to store the provided request body in the web
     * cache, for later retrieval.
     *
     * @param fullPath The path to store the body under.
     * @param response The response to store.
     */
    private void attemptCacheStorage(String fullPath, Response response) {
      if (!cache.checkCache(fullPath)) {
        cache.putCache(response.getBody(), fullPath, 60);
      }
    }

    /**
     * Generates a new response given an HTTP request.
     * <p>
     * This response can stem from the cache or a handler. If
     * neither can handle the request, a generic fail page will
     * be returned alonside a 404 response.
     *
     * @param request The HTTP request to handle.
     * @return an HTTP response to return to the user.
     */
    private Response generateResponseFromRequest(Request request) {
      if (cache.checkCache(request.getFullPath())) {
        // Retrieve the cached object
        return Response.okHtml(cache.getCachedObject(request.getFullPath()));
      }

<<<<<<< HEAD
      RouteTarget handler = WebServer.this.getRoute(request.getPath());
=======
      RouteTarget handler = getRoute(request);
>>>>>>> 6bc5636a

      if (handler != null) {
        // Return the accepted response
        return handler.accept(request);
      } else {
        // Generate the failed response
        return Response.notFoundHtml(request.getPath());
      }
    }
  }
}<|MERGE_RESOLUTION|>--- conflicted
+++ resolved
@@ -13,13 +13,9 @@
 import java.util.ArrayList;
 import java.util.HashMap;
 import java.util.concurrent.ExecutorService;
-<<<<<<< HEAD
 import java.util.concurrent.SynchronousQueue;
 import java.util.concurrent.ThreadPoolExecutor;
 import java.util.concurrent.TimeUnit;
-=======
-import java.util.concurrent.Executors;
->>>>>>> 6bc5636a
 import java.util.regex.Matcher;
 import java.util.regex.Pattern;
 
@@ -598,11 +594,7 @@
         return Response.okHtml(cache.getCachedObject(request.getFullPath()));
       }
 
-<<<<<<< HEAD
-      RouteTarget handler = WebServer.this.getRoute(request.getPath());
-=======
-      RouteTarget handler = getRoute(request);
->>>>>>> 6bc5636a
+      RouteTarget handler = WebServer.this.getRoute(request);
 
       if (handler != null) {
         // Return the accepted response

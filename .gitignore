--- conflicted
+++ resolved
@@ -1,11 +1,8 @@
 /.vscode
 /bin
 /lib
-<<<<<<< HEAD
 /database
-=======
 /temp
->>>>>>> f9c5eec2
 .project
 .classpath
 queries.sql
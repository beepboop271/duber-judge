/.vscode
/bin
/lib
/database
/temp
.project
.classpath
<<<<<<< HEAD
queries.sql
=======
/src/static

*.db
>>>>>>> 1ddf8df7
<|MERGE_RESOLUTION|>--- conflicted
+++ resolved
@@ -5,10 +5,7 @@
 /temp
 .project
 .classpath
-<<<<<<< HEAD
 queries.sql
-=======
 /src/static
 
-*.db
->>>>>>> 1ddf8df7
+*.db
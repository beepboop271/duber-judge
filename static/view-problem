html(lang="en") {
  head {
    meta(name="dubj" content="pls work");
    meta(charset="utf-8");
    meta(name="viewport" content="width=device-width, initial-scale=1, shrink-to-fit=no");

    title {
      "Duber Judge"
    }
    script(src="/vendored/marked-1.2.7.min.js") {}
    script(src="/vendored/purify-2.2.6.min.js") {}
    script(defer="" src="/vendored/mathjax-tex-chtml-3.1.2.js") {}

    link(rel="stylesheet" href="/vendored/bootstrap-4.4.1-dist/css/bootstrap.min.css");

    link(rel="stylesheet" href="/styles.css");

  }
  body {
    nav.navbar.navbar-expand-lg.navbar-light.bg-light.sticky-top{
      a.navbar-brand(href=${homeLink}) {
        "DubJ"
      }
      button.navbar-toggler(type="button" data-toggle="collapse" data-target="#navbarNav" aria-controls="navbarNav" aria-expanded="false" aria-label="Toggle navigation") {
        span.navbar-toggler-icon{}
      }
      div.collapse.navbar-collapse#navbarNav {
        ul.navbar-nav.ml-auto {
          li.nav-item {
            a.nav-link(href="#") {
              "Home"
              span.sr-only {
                "(current)"
              }
            }
          }
          li.nav-item {
            a.nav-link(href=${leaderboardLink}) {
              "Leaderboard"
            }
          }
          li.nav-item {
            a.nav-link(href=${problemsLink}) {
              "Practice Problems"
            }
          }
          li.nav-item.active {
            a.nva-link(href=${profileLink}) {
              ${username}
            }
          }
        }
      }
    }
    div.problem-container {
      h3.problem-title.mt-3 {
        ${problem.getTitle}
      }
      div.d-flex.justify-content-between {
<<<<<<< HEAD
        textarea#problem-viewing-latex-input {${description}}
=======
        textarea#problem-viewing-latex-input {${problem.getDescription}}
>>>>>>> 9434107c
        div#problem-viewing-latex {}
        div.list-group#submission-panel {
          a.list-group-item.list-group-item-action(href=${submitLink}) {
            "Submit"
          }
          a.list-group-item.list-group-item.action(href="${allSubmissionsLink}") {
            "View submissions"
          }
          a.list-group-item.list-group-item.action(href="#") {
            "Request clarification"
          }
        }
      }
    }
    script(src="/vendored/jquery-3.4.1.slim.min.js") {}
    script(src="/vendored/bootstrap-4.4.1-dist/js/bootstrap.min.js") {}
    script(src="/problem-viewing-script.js") {}
    script(src="/scripts.js") {}
  }
}<|MERGE_RESOLUTION|>--- conflicted
+++ resolved
@@ -57,11 +57,7 @@
         ${problem.getTitle}
       }
       div.d-flex.justify-content-between {
-<<<<<<< HEAD
         textarea#problem-viewing-latex-input {${description}}
-=======
-        textarea#problem-viewing-latex-input {${problem.getDescription}}
->>>>>>> 9434107c
         div#problem-viewing-latex {}
         div.list-group#submission-panel {
           a.list-group-item.list-group-item-action(href=${submitLink}) {

html(lang="en") {
  head {
    meta(name="dubj" content="pls work");
    meta(charset="utf-8");
    meta(name="viewport" content="width=device-width, initial-scale=1, shrink-to-fit=no");

    title {
      "Duber Judge"
    }
    script(src="/vendored/marked-1.2.7.min.js") {}
    script(src="/vendored/purify-2.2.6.min.js") {}
    script(defer="" src="/vendored/mathjax-tex-chtml-3.1.2.js") {}

    link(rel="stylesheet" href="/vendored/bootstrap-4.4.1-dist/css/bootstrap.min.css");

    link(rel="stylesheet" href="/styles.css");

  }
  body {
    nav.navbar.navbar-expand-lg.navbar-light.bg-light.sticky-top{
      a.navbar-brand(href=${homeLink}) {
        "DubJ"
      }
      button.navbar-toggler(type="button" data-toggle="collapse" data-target="#navbarNav" aria-controls="navbarNav" aria-expanded="false" aria-label="Toggle navigation") {
        span.navbar-toggler-icon{}
      }
      div.collapse.navbar-collapse#navbarNav {
        ul.navbar-nav.ml-auto {
          li.nav-item {
            a.nav-link(href="#") {
              "Home"
              span.sr-only {
                "(current)"
              }
            }
          }
          li.nav-item {
            a.nav-link(href=${leaderboardLink}) {
              "Leaderboard"
            }
          }
          li.nav-item {
            a.nav-link(href=${problemsLink}) {
              "Practice Problems"
            }
          }
          li.nav-item.active {
            a.nav-link(href=${profileLink}) {
              ${username}
            }
          }
        }
      }
    }
    div.problem-container {
      h3.problem-title.mt-3 {
        ${problem.getTitle}
      }
      div.d-flex.justify-content-between {
        textarea#problem-viewing-latex-input {${problem.getDescription}}
        div#problem-viewing-latex {}
        div.list-group#submission-panel {
          a.list-group-item.list-group-item-action(href=${submitLink}) {
            "Submit"
          }
<<<<<<< HEAD
          a.list-group-item.list-group-item-action(href=${allSubmissionsLink}) {
=======
          a.list-group-item.list-group-item-action.disabled(href=${allSubmissionsLink}) {
>>>>>>> 1a0487c5
            "View submissions"
          }
          a.list-group-item.list-group-item-action.disabled(href="#") {
            "Request clarification"
          }
        }
      }
    }
    script(src="/vendored/jquery-3.4.1.slim.min.js") {}
    script(src="/vendored/bootstrap-4.4.1-dist/js/bootstrap.min.js") {}
    script(src="/problem-viewing-script.js") {}
    script(src="/scripts.js") {}
  }
}<|MERGE_RESOLUTION|>--- conflicted
+++ resolved
@@ -63,11 +63,7 @@
           a.list-group-item.list-group-item-action(href=${submitLink}) {
             "Submit"
           }
-<<<<<<< HEAD
-          a.list-group-item.list-group-item-action(href=${allSubmissionsLink}) {
-=======
           a.list-group-item.list-group-item-action.disabled(href=${allSubmissionsLink}) {
->>>>>>> 1a0487c5
             "View submissions"
           }
           a.list-group-item.list-group-item-action.disabled(href="#") {

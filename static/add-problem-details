--- conflicted
+++ resolved
@@ -154,11 +154,7 @@
             "Please enter a description."
           }
         }
-<<<<<<< HEAD
 		
-=======
-
->>>>>>> 85db8ed6
         div.mb-3 {
           label(for="memory") {
             "Memory limit (kB):"
